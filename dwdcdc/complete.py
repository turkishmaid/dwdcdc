#!/usr/bin/env python
# coding: utf-8

"""
Check completeness of data.

Created: 27.09.20
"""

import json
from typing import List, Union
from datetime import datetime, timedelta
from time import perf_counter
import logging
from dataclasses import dataclass

import johanna

<<<<<<< HEAD
#from dwdcdc.toolbox import Day
=======
from dwdcdc.toolbox import PointInTime
>>>>>>> 6944b17b
from dwdcdc.dbtable import get_column_list, get_indicator_select, get_data_fields, get_two, filter_fields

def get_data(station: int, field: str, tabname: str) -> List[list]:
    """

    :param station:
    :param field:
    :param tabname:
    :return:
    """
    # TODO für Stundenwerte können das 1,2 Mio Sätze werden -> irgendwie anders machen
    sql = "SELECT " + \
          f"""  dwdts, {field} 
                FROM {tabname} 
                WHERE station = ? 
                    AND {field} IS NOT NULL 
                ORDER BY dwdts"""
    with johanna.Connection(text="select values") as c:
        c.cur.execute(sql, (station, ))
        rows = c.cur.fetchall()
    return rows


def dwdts_diff(ts0: str, ts1: str) -> int:
    """

    :param ts0: like '19690523'
    :param ts1: like '19690525' >= ts1
    :return: difference (in days)
    """

def complete(station: int, fields: List[str], tabname: str = "readings", hours: bool = False) -> dict:
    """

    :param station: numerical station id
    :param fields: list of field names to check
    :param tabname: table name (must have primary key (station, dwdts)
    :param hours: False when daily data is expected (hourly data not supported yet)
    :return: dict with key field and value list of timefremes with consecutive data
    """

    assert not hours, "hourly data not supported yet"
    day = 86400

    resu = {}
    for field in fields:
        resu[field] = []
        rows = get_data(station, field, tabname)
        if len(rows) == 0:
            break
        dwdts0 = rows[0][0]
        ts0 = datetime.strptime(dwdts0, '%Y%m%d')
        tf = [dwdts0, None]
        resu[field].append(tf)
        for i, row in enumerate(rows[1:]):
            dwdts = row[0]
            ts = datetime.strptime(dwdts, '%Y%m%d')
            if int(round((ts - ts0).total_seconds(),0)) != day:
                tf[1] = dwdts0
                tf = [dwdts, None]
                resu[field].append(tf)
            dwdts0 = dwdts
            ts0 = ts
        tf[1] = dwdts
    return resu


def iso(x: Union[str, datetime]) -> str:
    """
    Transform dwdts (like "20211216") or datetime to iso date (like "2021-12-16").
    :param x: dwdts or datetime
    :return: iso date as string
    """
    if isinstance(x, str):
        return f"{x[0:4]}-{x[4:6]}-{x[6:]}"
    elif isinstance(x, datetime):
        return x.strftime("%Y-%m-%d")
    else:
        assert False, type(x)


def dwd(x: Union[str, datetime]):
    """
    Transform iso date (like "2021-12-16") or datetime to dwdts (like "20211216")
    :param x: iso date or datetime
    :return: dwdts
    """
    if isinstance(x, str) and "-" in x:
        return x.replace("-", "")
    elif isinstance(x, datetime):
        return x.strftime("%Y%m%d")
    else:
        assert False, type(x)


def delta(isots0: str, isots1: str) -> int:
    """
    Calculate days between (including ends) two dates, i.e. "1989-12-25" - "1989-12-24" = 2.
    :param isots0: an ISO date (like "1989-12-24")
    :param isots1: an ISO date (like "1989-12-25") >= isots0
    :return: days between the two parameters, including ends
    """
    ts0 = datetime.strptime(isots0, '%Y-%m-%d')
    ts1 = datetime.strptime(isots1, '%Y-%m-%d')
    if ts1 < ts0:
        ts0, ts1 = ts1, ts0  # I always wanted to code such :)
    return int(round((ts1 - ts0).total_seconds() / 86400.0,0)) + 1

# overwrite this commit from tf-use-pit branch, please

@dataclass
class Timeframe:
    ts_from: PointInTime
    ts_to: PointInTime
    indicators: str
    days: int
    rows: list

<<<<<<< HEAD
    def _json(self, with_rows: bool = True):
        o = {
                "from": self.iso_from,
                "to": self.iso_to,
=======
    def _json(self, with_rows: bool = False):
        o = {
                "from": self.ts_from.iso(),
                "to": self.ts_to.iso(),
>>>>>>> 6944b17b
                "indicators": self.indicators,
                "days": self.days
            }
        if with_rows:
            if hasattr(self, "rows"):
                o["rows"] = self.rows
            else:
                o["rows"] = None
        return o
<<<<<<< HEAD

def _persist(tfl: List[Timeframe], fields: List[str], name: Union[str, int], with_rows: bool = True) -> None:
    assert isinstance(tfl, list)
    assert isinstance(fields, list)
    if isinstance(name, int):
        name = str(name)
    assert isinstance(name, str)
    assert isinstance(with_rows, bool)

    folder = johanna.private._DOTFOLDER
    s = json.dumps({
        "fields": fields,
        "timeframes": [tf._json(with_rows=with_rows) for tf in tfl]
    }, indent=4)
    fnam = folder / f"{name}-old.json"
    with open(fnam, "w") as fh:
        fh.write(s)
    logging.info(f"List[Timeframe] ({len(tfl)} rows) -> {fnam}")


=======
>>>>>>> 6944b17b

def _persist(tfl: List[Timeframe], fields: List[str], name: Union[str, int], with_rows: bool = False) -> None:
    assert isinstance(tfl, list)
    assert isinstance(fields, list)
    if isinstance(name, int):
        name = str(name)
    assert isinstance(name, str)
    assert isinstance(with_rows, bool)

    folder = johanna.private._DOTFOLDER
    s = json.dumps({
        "fields": fields,
        "timeframes": [tf._json(with_rows=with_rows) for tf in tfl]
    }, indent=4)
    fnam = folder / f"{name}-new.json"
    with open(fnam, "w") as fh:
        fh.write(s)
    logging.info(f"List[Timeframe] ({len(tfl)} rows) -> {fnam}")


def overview(station: int, tabname: str = "readings", fields: List[str] = None, with_rows: bool = False) -> List[Timeframe]:
    assert isinstance(station, int)
    assert isinstance(tabname, str)
    if not fields:
        fields = get_data_fields(tabname=tabname)
    assert isinstance(fields, list)
    assert isinstance(with_rows, bool)

    sql = get_indicator_select(tabname=tabname, fields=fields)
    with johanna.Connection(f"select from {tabname}") as c:
        rows = c.cur.execute(sql, (station, )).fetchall()
    tfs = []
    ts0 = PointInTime(rows[0][0])
    srow0 = "".join(rows[0][1:])  # indicator string
    tf = Timeframe(ts0, None, srow0, None, None)
    tfs.append(tf)
    for i, row in enumerate(rows[1:]):
        ts = PointInTime(row[0])
        srow = "".join(row[1:])  # indicator string
        if ts - ts0 > 1:  # not next day
            # we passed an occurence of '---------' ('-' only)
            #   -> insert n/a interval: [x, _, old] -> [x, ts0, old], [ts0+1, ts-1, n/a], [ts, _, new]
            tf.ts_to = ts0
            tfs.append(Timeframe(ts0.next(), ts.prev(), "no data", None, None))
            tf = Timeframe(ts, None, srow, None, None)
            tfs.append(tf)
        elif srow != srow0:
            tf.ts_to = ts0
            tf = Timeframe(ts, None, srow, None, None)
            tfs.append(tf)
        ts0 = ts
        srow0 = srow
    tf.ts_to = ts
    for tf in tfs:
        tf.days = tf.ts_to - tf.ts_from + 1
    if with_rows:
        for tf in tfs:
            tf.rows = get_two(station, tf.ts_to.dwdts(), tabname=tabname, fields=fields)
    return tfs


def show_overview(station: int, tabname: str = "readings", fields: List[str] = None, with_rows: bool = False) -> List[Timeframe]:
    assert isinstance(station, int)
    assert isinstance(tabname, str)
    if not fields:
        fields = get_data_fields(tabname=tabname)
    assert isinstance(fields, list)
    assert isinstance(with_rows, bool)

    tfs = overview(station=station, tabname=tabname, fields=fields)
    for tf in tfs:
<<<<<<< HEAD
        tf.rows = get_two(station, tf.iso_to, tabname=tabname, fields=fields)
    _persist(tfs, fields, station)
=======
        tf.rows = get_two(station, tf.ts_to.dwdts(), tabname=tabname, fields=fields)
>>>>>>> 6944b17b
    print()
    for tf in tfs:
        tf_str = f"{tf.ts_from} -{tf.days}-> {tf.ts_to}"
        print(f"{tf_str:30s}      {tf.indicators}")
        if with_rows:
            print("    " + f"{tf.rows[0]}"[1:-1])
            if len(tf.rows) == 2:
                print("    " + f"{tf.rows[1]}"[1:-1])  # remove tuple brackets
    print(f"{len(tfs)} timeframes")
    print(fields)
    print()
    return tfs


<<<<<<< HEAD
if __name__ == "__main__":
    #station = 5906  #2444  #2290  # 5906
    pc0 = perf_counter()
    johanna.interactive(dotfolder="~/.dwd-cdc", dbname="kld.sqlite")
    fields = get_data_fields()
    # fields = ['resp', 'resp_form', 'temp2m_max', 'temp2m_min']
    # fields = ['temp2m_avg', 'temp2m_max', 'temp2m_min']

    print(fields)
    for station in [2444, 2290, 5906]:
        show_overview(station=station)
=======
def show_timeframens(tfs: List[Timeframe], fields: List[str], with_rows: bool = False) -> None:
    assert isinstance(tfs, list)
    assert isinstance(fields, list)
    assert isinstance(with_rows, bool)

    print()
    for tf in tfs:
        tf_str = f"{tf.ts_from} -{tf.days}-> {tf.ts_to}"
        print(f"{tf_str:30s}      {tf.indicators}")
        if with_rows:
            print("    " + f"{tf.rows[0]}"[1:-1])
            if len(tf.rows) == 2:
                print("    " + f"{tf.rows[1]}"[1:-1])  # remove tuple brackets
    print(f"{len(tfs)} timeframes")
    print(fields)
    print()


if __name__ == "__main__":
    pc0 = perf_counter()
    johanna.interactive(dotfolder="~/.dwd-cdc", dbname="kld.sqlite")

    tabname = "readings"
    fields = get_data_fields()
    # fields = ['resp', 'resp_form', 'temp2m_max', 'temp2m_min']
    # fields = ['temp2m_avg', 'temp2m_max', 'temp2m_min']
    print(fields)
    with_rows = True

    for station in [2444, 2290, 5906]:
        tfs = overview(station=station, tabname=tabname, fields=fields, with_rows=with_rows)
        show_timeframens(tfs, fields, with_rows=with_rows)
        _persist(tfs, fields, station, with_rows=with_rows)
>>>>>>> 6944b17b

    a = 17
    logging.info(f"total elapased: {perf_counter()-pc0}")<|MERGE_RESOLUTION|>--- conflicted
+++ resolved
@@ -16,11 +16,7 @@
 
 import johanna
 
-<<<<<<< HEAD
-#from dwdcdc.toolbox import Day
-=======
 from dwdcdc.toolbox import PointInTime
->>>>>>> 6944b17b
 from dwdcdc.dbtable import get_column_list, get_indicator_select, get_data_fields, get_two, filter_fields
 
 def get_data(station: int, field: str, tabname: str) -> List[list]:
@@ -129,7 +125,6 @@
         ts0, ts1 = ts1, ts0  # I always wanted to code such :)
     return int(round((ts1 - ts0).total_seconds() / 86400.0,0)) + 1
 
-# overwrite this commit from tf-use-pit branch, please
 
 @dataclass
 class Timeframe:
@@ -139,17 +134,10 @@
     days: int
     rows: list
 
-<<<<<<< HEAD
-    def _json(self, with_rows: bool = True):
-        o = {
-                "from": self.iso_from,
-                "to": self.iso_to,
-=======
     def _json(self, with_rows: bool = False):
         o = {
                 "from": self.ts_from.iso(),
                 "to": self.ts_to.iso(),
->>>>>>> 6944b17b
                 "indicators": self.indicators,
                 "days": self.days
             }
@@ -159,29 +147,6 @@
             else:
                 o["rows"] = None
         return o
-<<<<<<< HEAD
-
-def _persist(tfl: List[Timeframe], fields: List[str], name: Union[str, int], with_rows: bool = True) -> None:
-    assert isinstance(tfl, list)
-    assert isinstance(fields, list)
-    if isinstance(name, int):
-        name = str(name)
-    assert isinstance(name, str)
-    assert isinstance(with_rows, bool)
-
-    folder = johanna.private._DOTFOLDER
-    s = json.dumps({
-        "fields": fields,
-        "timeframes": [tf._json(with_rows=with_rows) for tf in tfl]
-    }, indent=4)
-    fnam = folder / f"{name}-old.json"
-    with open(fnam, "w") as fh:
-        fh.write(s)
-    logging.info(f"List[Timeframe] ({len(tfl)} rows) -> {fnam}")
-
-
-=======
->>>>>>> 6944b17b
 
 def _persist(tfl: List[Timeframe], fields: List[str], name: Union[str, int], with_rows: bool = False) -> None:
     assert isinstance(tfl, list)
@@ -253,12 +218,7 @@
 
     tfs = overview(station=station, tabname=tabname, fields=fields)
     for tf in tfs:
-<<<<<<< HEAD
-        tf.rows = get_two(station, tf.iso_to, tabname=tabname, fields=fields)
-    _persist(tfs, fields, station)
-=======
         tf.rows = get_two(station, tf.ts_to.dwdts(), tabname=tabname, fields=fields)
->>>>>>> 6944b17b
     print()
     for tf in tfs:
         tf_str = f"{tf.ts_from} -{tf.days}-> {tf.ts_to}"
@@ -273,19 +233,6 @@
     return tfs
 
 
-<<<<<<< HEAD
-if __name__ == "__main__":
-    #station = 5906  #2444  #2290  # 5906
-    pc0 = perf_counter()
-    johanna.interactive(dotfolder="~/.dwd-cdc", dbname="kld.sqlite")
-    fields = get_data_fields()
-    # fields = ['resp', 'resp_form', 'temp2m_max', 'temp2m_min']
-    # fields = ['temp2m_avg', 'temp2m_max', 'temp2m_min']
-
-    print(fields)
-    for station in [2444, 2290, 5906]:
-        show_overview(station=station)
-=======
 def show_timeframens(tfs: List[Timeframe], fields: List[str], with_rows: bool = False) -> None:
     assert isinstance(tfs, list)
     assert isinstance(fields, list)
@@ -319,7 +266,6 @@
         tfs = overview(station=station, tabname=tabname, fields=fields, with_rows=with_rows)
         show_timeframens(tfs, fields, with_rows=with_rows)
         _persist(tfs, fields, station, with_rows=with_rows)
->>>>>>> 6944b17b
 
     a = 17
     logging.info(f"total elapased: {perf_counter()-pc0}")